//! # CKB AppConfig
//!
//! Because the limitation of toml library,
//! we must put nested config struct in the tail to make it serializable,
//! details https://docs.rs/toml/0.5.0/toml/ser/index.html

use std::fs;
use std::path::{Path, PathBuf};

use serde_derive::{Deserialize, Serialize};

use ckb_chain_spec::ChainSpec;
use ckb_db::DBConfig;
use ckb_logger::Config as LogConfig;
use ckb_miner::BlockAssemblerConfig;
use ckb_miner::MinerConfig;
use ckb_network::NetworkConfig;
use ckb_network_alert::config::Config as AlertConfig;
use ckb_resource::Resource;
use ckb_rpc::Config as RpcConfig;
use ckb_script::ScriptConfig;
use ckb_shared::tx_pool::TxPoolConfig;
use ckb_store::StoreConfig;
use ckb_sync::Config as SyncConfig;

use super::sentry_config::SentryConfig;
use super::{cli, ExitCode};

pub enum AppConfig {
    CKB(Box<CKBAppConfig>),
    Miner(Box<MinerAppConfig>),
}

// change the order of fields will break integration test, see module doc.
#[derive(Clone, Debug, Serialize, Deserialize)]
pub struct CKBAppConfig {
    pub data_dir: PathBuf,
    pub logger: LogConfig,
    pub sentry: SentryConfig,
    pub chain: ChainConfig,

    pub block_assembler: Option<BlockAssemblerConfig>,
    #[serde(default)]
    pub db: DBConfig,
    pub network: NetworkConfig,
    pub rpc: RpcConfig,
    pub sync: SyncConfig,
    pub tx_pool: TxPoolConfig,
    pub script: ScriptConfig,
    pub store: StoreConfig,
    pub alert: Option<AlertConfig>,
}

// change the order of fields will break integration test, see module doc.
#[derive(Clone, Debug, Serialize, Deserialize)]
pub struct MinerAppConfig {
    pub data_dir: PathBuf,
    pub chain: ChainConfig,
    pub logger: LogConfig,
    pub sentry: SentryConfig,

    pub miner: MinerConfig,
}

#[derive(Clone, Debug, Serialize, Deserialize)]
pub struct ChainConfig {
    pub spec: Resource,
}

impl AppConfig {
    pub fn load_for_subcommand<P: AsRef<Path>>(
        root_dir: P,
        subcommand_name: &str,
    ) -> Result<AppConfig, ExitCode> {
        match subcommand_name {
            cli::CMD_MINER => {
                let resource = ensure_ckb_dir(Resource::miner_config(root_dir.as_ref()))?;
                let config: MinerAppConfig = toml::from_slice(&resource.get()?)?;

                Ok(AppConfig::with_miner(
                    config.derive_options(root_dir.as_ref())?,
                ))
            }
            _ => {
                let resource = ensure_ckb_dir(Resource::ckb_config(root_dir.as_ref()))?;
                let config: CKBAppConfig = toml::from_slice(&resource.get()?)?;
                Ok(AppConfig::with_ckb(
                    config.derive_options(root_dir.as_ref(), subcommand_name)?,
                ))
            }
        }
    }

    pub fn logger(&self) -> &LogConfig {
        match self {
            AppConfig::CKB(config) => &config.logger,
            AppConfig::Miner(config) => &config.logger,
        }
    }

    pub fn sentry(&self) -> &SentryConfig {
        match self {
            AppConfig::CKB(config) => &config.sentry,
            AppConfig::Miner(config) => &config.sentry,
        }
    }

    pub fn chain_spec(&self) -> Result<ChainSpec, ExitCode> {
        let spec_resource = match self {
            AppConfig::CKB(config) => &config.chain.spec,
            AppConfig::Miner(config) => &config.chain.spec,
        };
        ChainSpec::load_from(spec_resource).map_err(|err| {
            eprintln!("{}", err);
            ExitCode::Config
        })
    }

    pub fn into_ckb(self) -> Result<Box<CKBAppConfig>, ExitCode> {
        match self {
            AppConfig::CKB(config) => Ok(config),
            _ => {
                eprintln!("unmatched config file");
                Err(ExitCode::Failure)
            }
        }
    }

    pub fn into_miner(self) -> Result<Box<MinerAppConfig>, ExitCode> {
        match self {
            AppConfig::Miner(config) => Ok(config),
            _ => {
                eprintln!("unmatched config file");
                Err(ExitCode::Failure)
            }
        }
    }
}

impl AppConfig {
    fn with_ckb(config: CKBAppConfig) -> AppConfig {
        AppConfig::CKB(Box::new(config))
    }
    fn with_miner(config: MinerAppConfig) -> AppConfig {
        AppConfig::Miner(Box::new(config))
    }
}

impl CKBAppConfig {
    fn derive_options(mut self, root_dir: &Path, subcommand_name: &str) -> Result<Self, ExitCode> {
        self.data_dir = canonicalize_data_dir(self.data_dir, root_dir)?;
        if self.logger.log_to_file {
            self.logger.file = Some(touch(
                mkdir(self.data_dir.join("logs"))?.join(subcommand_name.to_string() + ".log"),
            )?);
        }
        self.db.path = mkdir(self.data_dir.join("db"))?;
        self.network.path = mkdir(self.data_dir.join("network"))?;
        self.chain.spec.absolutize(root_dir);

        Ok(self)
    }
}

impl MinerAppConfig {
    fn derive_options(mut self, root_dir: &Path) -> Result<Self, ExitCode> {
        self.data_dir = canonicalize_data_dir(self.data_dir, root_dir)?;
        if self.logger.log_to_file {
            self.logger.file = Some(touch(mkdir(self.data_dir.join("logs"))?.join("miner.log"))?);
        }
        self.chain.spec.absolutize(root_dir);

        Ok(self)
    }
}

fn canonicalize_data_dir(data_dir: PathBuf, root_dir: &Path) -> Result<PathBuf, ExitCode> {
    let path = if data_dir.is_absolute() {
        data_dir
    } else {
        root_dir.join(data_dir)
    };

    mkdir(path)
}

fn mkdir(dir: PathBuf) -> Result<PathBuf, ExitCode> {
    fs::create_dir_all(&dir)?;
    // TODO: Use https://github.com/danreeves/path-clean to clean the
    // path if needed. std::fs::canonicalize will bring windows compatibility
    // problems
    Ok(dir)
}

fn touch(path: PathBuf) -> Result<PathBuf, ExitCode> {
    fs::OpenOptions::new()
        .create(true)
        .append(true)
        .open(&path)?;

    Ok(path)
}

fn ensure_ckb_dir(r: Resource) -> Result<Resource, ExitCode> {
    if r.exists() {
        Ok(r)
    } else {
        eprintln!("Not a CKB directory, initialize one with `ckb init`.");
        Err(ExitCode::Config)
    }
}

#[cfg(test)]
mod tests {
    use super::*;
    use ckb_resource::TemplateContext;

    fn mkdir() -> tempfile::TempDir {
        tempfile::Builder::new()
            .prefix("app_config_test")
            .tempdir()
            .unwrap()
    }

    #[cfg(all(unix, target_pointer_width = "64"))]
    #[test]
<<<<<<< HEAD
=======
    fn test_ckb_toml() {
        let dir = mkdir();
        let locator = ResourceLocator::with_root_dir(dir.path().to_path_buf()).unwrap();
        let app_config = AppConfig::load_for_subcommand(&locator, cli::CMD_RUN)
            .unwrap_or_else(|err| panic!(err));
        let ckb_config = app_config.into_ckb().unwrap_or_else(|err| panic!(err));
        assert_eq!(ckb_config.chain.spec, PathBuf::from("specs/dev.toml"));
        assert_eq!(
            ckb_config.logger.file,
            Some(locator.root_dir().join("data/logs/run.log"))
        );
        assert_eq!(ckb_config.db.path, locator.root_dir().join("data/db"));
        assert_eq!(
            ckb_config.network.path,
            locator.root_dir().join("data/network")
        );
    }

    #[cfg(all(unix, target_pointer_width = "64"))]
    #[test]
    fn test_miner_toml() {
        let dir = mkdir();
        let locator = ResourceLocator::with_root_dir(dir.path().to_path_buf()).unwrap();
        let app_config = AppConfig::load_for_subcommand(&locator, cli::CMD_MINER)
            .unwrap_or_else(|err| panic!(err));
        let miner_config = app_config.into_miner().unwrap_or_else(|err| panic!(err));
        assert_eq!(miner_config.chain.spec, PathBuf::from("specs/dev.toml"));
        assert_eq!(
            miner_config.logger.file,
            Some(locator.root_dir().join("data/logs/miner.log"))
        );
    }

    #[test]
>>>>>>> 10e65c1d
    fn test_export_dev_config_files() {
        let dir = mkdir();
        let context = TemplateContext {
            spec: "dev",
            rpc_port: "7000",
            p2p_port: "8000",
            log_to_file: true,
            log_to_stdout: true,
            runner: "Rust",
<<<<<<< HEAD
=======
            block_assembler: "",
>>>>>>> 10e65c1d
        };
        {
            Resource::bundled_ckb_config()
                .export(&context, dir.path())
                .expect("export config files");
            let app_config = AppConfig::load_for_subcommand(dir.path(), cli::CMD_RUN)
                .unwrap_or_else(|err| panic!(err));
            let ckb_config = app_config.into_ckb().unwrap_or_else(|err| panic!(err));
            assert_eq!(ckb_config.logger.filter, Some("info".to_string()));
            assert_eq!(
                ckb_config.chain.spec,
                Resource::file_system(dir.path().join("specs").join("dev.toml"))
            );
            assert_eq!(
                ckb_config.network.listen_addresses,
                vec!["/ip4/0.0.0.0/tcp/8000".parse().unwrap()]
            );
            assert_eq!(ckb_config.network.connect_outbound_interval_secs, 15);
            assert_eq!(ckb_config.rpc.listen_address, "127.0.0.1:7000");
        }
        {
            Resource::bundled_miner_config()
                .export(&context, dir.path())
                .expect("export config files");
            let app_config = AppConfig::load_for_subcommand(dir.path(), cli::CMD_MINER)
                .unwrap_or_else(|err| panic!(err));
            let miner_config = app_config.into_miner().unwrap_or_else(|err| panic!(err));
            assert_eq!(miner_config.logger.filter, Some("info".to_string()));
<<<<<<< HEAD
            assert_eq!(
                miner_config.chain.spec,
                Resource::file_system(dir.path().join("specs").join("dev.toml"))
            );
            assert_eq!(miner_config.miner.rpc_url, "http://127.0.0.1:7000/");
=======
            assert_eq!(miner_config.chain.spec, PathBuf::from("specs/dev.toml"));
            assert_eq!(miner_config.miner.client.rpc_url, "http://127.0.0.1:7000/");
>>>>>>> 10e65c1d
        }
    }

    #[test]
    fn test_log_to_stdout_only() {
        let dir = mkdir();
        let context = TemplateContext {
            spec: "dev",
            rpc_port: "7000",
            p2p_port: "8000",
            log_to_file: false,
            log_to_stdout: true,
            runner: "Rust",
<<<<<<< HEAD
=======
            block_assembler: "",
>>>>>>> 10e65c1d
        };
        {
            Resource::bundled_ckb_config()
                .export(&context, dir.path())
                .expect("export config files");
            let app_config = AppConfig::load_for_subcommand(dir.path(), cli::CMD_RUN)
                .unwrap_or_else(|err| panic!(err));
            let ckb_config = app_config.into_ckb().unwrap_or_else(|err| panic!(err));
            assert_eq!(ckb_config.logger.file, None);
            assert_eq!(ckb_config.logger.log_to_file, false);
            assert_eq!(ckb_config.logger.log_to_stdout, true);
        }
        {
            Resource::bundled_miner_config()
                .export(&context, dir.path())
                .expect("export config files");
            let app_config = AppConfig::load_for_subcommand(dir.path(), cli::CMD_MINER)
                .unwrap_or_else(|err| panic!(err));
            let miner_config = app_config.into_miner().unwrap_or_else(|err| panic!(err));
            assert_eq!(miner_config.logger.file, None);
            assert_eq!(miner_config.logger.log_to_file, false);
            assert_eq!(miner_config.logger.log_to_stdout, true);
        }
    }

    #[test]
    fn test_export_testnet_config_files() {
        let dir = mkdir();
        let context = TemplateContext {
            spec: "testnet",
            rpc_port: "7000",
            p2p_port: "8000",
            log_to_file: true,
            log_to_stdout: true,
            runner: "Rust",
<<<<<<< HEAD
=======
            block_assembler: "",
>>>>>>> 10e65c1d
        };
        {
            Resource::bundled_ckb_config()
                .export(&context, dir.path())
                .expect("export config files");
            let app_config = AppConfig::load_for_subcommand(dir.path(), cli::CMD_RUN)
                .unwrap_or_else(|err| panic!(err));
            let ckb_config = app_config.into_ckb().unwrap_or_else(|err| panic!(err));
            assert_eq!(ckb_config.logger.filter, Some("info".to_string()));
            assert_eq!(
                ckb_config.chain.spec,
                Resource::bundled("specs/testnet.toml".to_string())
            );
            assert_eq!(
                ckb_config.network.listen_addresses,
                vec!["/ip4/0.0.0.0/tcp/8000".parse().unwrap()]
            );
            assert_eq!(ckb_config.network.connect_outbound_interval_secs, 15);
            assert_eq!(ckb_config.rpc.listen_address, "127.0.0.1:7000");
        }
        {
            Resource::bundled_miner_config()
                .export(&context, dir.path())
                .expect("export config files");
            let app_config = AppConfig::load_for_subcommand(dir.path(), cli::CMD_MINER)
                .unwrap_or_else(|err| panic!(err));
            let miner_config = app_config.into_miner().unwrap_or_else(|err| panic!(err));
            assert_eq!(miner_config.logger.filter, Some("info".to_string()));
<<<<<<< HEAD
            assert_eq!(
                miner_config.chain.spec,
                Resource::bundled("specs/testnet.toml".to_string())
            );
            assert_eq!(miner_config.miner.rpc_url, "http://127.0.0.1:7000/");
=======
            assert_eq!(miner_config.chain.spec, PathBuf::from("specs/testnet.toml"));
            assert_eq!(miner_config.miner.client.rpc_url, "http://127.0.0.1:7000/");
>>>>>>> 10e65c1d
        }
    }

    #[test]
    fn test_export_integration_config_files() {
        let dir = mkdir();
        let context = TemplateContext {
            spec: "integration",
            rpc_port: "7000",
            p2p_port: "8000",
            log_to_file: true,
            log_to_stdout: true,
            runner: "Rust",
<<<<<<< HEAD
        };
        {
            Resource::bundled_ckb_config()
                .export(&context, dir.path())
                .expect("export config files");
            let app_config = AppConfig::load_for_subcommand(dir.path(), cli::CMD_RUN)
                .unwrap_or_else(|err| panic!(err));
            let ckb_config = app_config.into_ckb().unwrap_or_else(|err| panic!(err));
            assert_eq!(
                ckb_config.chain.spec,
                Resource::file_system(dir.path().join("specs").join("integration.toml"))
            );
            assert_eq!(
                ckb_config.network.listen_addresses,
                vec!["/ip4/0.0.0.0/tcp/8000".parse().unwrap()]
            );
            assert_eq!(ckb_config.rpc.listen_address, "127.0.0.1:7000");
        }
        {
            Resource::bundled_miner_config()
                .export(&context, dir.path())
                .expect("export config files");
            let app_config = AppConfig::load_for_subcommand(dir.path(), cli::CMD_MINER)
                .unwrap_or_else(|err| panic!(err));
            let miner_config = app_config.into_miner().unwrap_or_else(|err| panic!(err));
            assert_eq!(
                miner_config.chain.spec,
                Resource::file_system(dir.path().join("specs").join("integration.toml"))
            );
            assert_eq!(miner_config.miner.rpc_url, "http://127.0.0.1:7000/");
        }
    }

    #[cfg(all(unix, target_pointer_width = "64"))]
    #[test]
    fn test_export_dev_config_files_assembly() {
        let dir = mkdir();
        let context = TemplateContext {
            spec: "dev",
            rpc_port: "7000",
            p2p_port: "8000",
            log_to_file: true,
            log_to_stdout: true,
            runner: "Assembly",
=======
            block_assembler: "",
>>>>>>> 10e65c1d
        };
        {
            Resource::bundled_ckb_config()
                .export(&context, dir.path())
                .expect("export config files");
            let app_config = AppConfig::load_for_subcommand(dir.path(), cli::CMD_RUN)
                .unwrap_or_else(|err| panic!(err));
            let ckb_config = app_config.into_ckb().unwrap_or_else(|err| panic!(err));
            assert_eq!(ckb_config.logger.filter, Some("info".to_string()));
            assert_eq!(
                ckb_config.chain.spec,
                Resource::file_system(dir.path().join("specs").join("dev.toml"))
            );
            assert_eq!(
                ckb_config.network.listen_addresses,
                vec!["/ip4/0.0.0.0/tcp/8000".parse().unwrap()]
            );
            assert_eq!(ckb_config.network.connect_outbound_interval_secs, 15);
            assert_eq!(ckb_config.rpc.listen_address, "127.0.0.1:7000");
        }
        {
            Resource::bundled_miner_config()
                .export(&context, dir.path())
                .expect("export config files");
            let app_config = AppConfig::load_for_subcommand(dir.path(), cli::CMD_MINER)
                .unwrap_or_else(|err| panic!(err));
            let miner_config = app_config.into_miner().unwrap_or_else(|err| panic!(err));
            assert_eq!(miner_config.logger.filter, Some("info".to_string()));
            assert_eq!(
                miner_config.chain.spec,
                Resource::file_system(dir.path().join("specs").join("dev.toml"))
            );
            assert_eq!(miner_config.miner.client.rpc_url, "http://127.0.0.1:7000/");
        }
    }

    #[cfg(all(unix, target_pointer_width = "64"))]
    #[test]
    fn test_export_dev_config_files_assembly() {
        let dir = mkdir();
        let locator = ResourceLocator::with_root_dir(dir.path().to_path_buf()).unwrap();
        let context = TemplateContext {
            spec: "dev",
            rpc_port: "7000",
            p2p_port: "8000",
            log_to_file: true,
            log_to_stdout: true,
            runner: "Assembly",
            block_assembler: "",
        };
        {
            locator.export_ckb(&context).expect("export config files");
            let app_config = AppConfig::load_for_subcommand(&locator, cli::CMD_RUN)
                .unwrap_or_else(|err| panic!(err));
            let ckb_config = app_config.into_ckb().unwrap_or_else(|err| panic!(err));
            assert_eq!(ckb_config.logger.filter, Some("info".to_string()));
            assert_eq!(ckb_config.chain.spec, PathBuf::from("specs/dev.toml"));
            assert_eq!(
                ckb_config.network.listen_addresses,
                vec!["/ip4/0.0.0.0/tcp/8000".parse().unwrap()]
            );
            assert_eq!(ckb_config.network.connect_outbound_interval_secs, 15);
            assert_eq!(ckb_config.rpc.listen_address, "127.0.0.1:7000");
        }
        {
            locator.export_miner(&context).expect("export config files");
            let app_config = AppConfig::load_for_subcommand(&locator, cli::CMD_MINER)
                .unwrap_or_else(|err| panic!(err));
            let miner_config = app_config.into_miner().unwrap_or_else(|err| panic!(err));
            assert_eq!(miner_config.logger.filter, Some("info".to_string()));
            assert_eq!(miner_config.chain.spec, PathBuf::from("specs/dev.toml"));
            assert_eq!(miner_config.miner.client.rpc_url, "http://127.0.0.1:7000/");
        }
    }
}<|MERGE_RESOLUTION|>--- conflicted
+++ resolved
@@ -222,45 +222,7 @@
             .unwrap()
     }
 
-    #[cfg(all(unix, target_pointer_width = "64"))]
     #[test]
-<<<<<<< HEAD
-=======
-    fn test_ckb_toml() {
-        let dir = mkdir();
-        let locator = ResourceLocator::with_root_dir(dir.path().to_path_buf()).unwrap();
-        let app_config = AppConfig::load_for_subcommand(&locator, cli::CMD_RUN)
-            .unwrap_or_else(|err| panic!(err));
-        let ckb_config = app_config.into_ckb().unwrap_or_else(|err| panic!(err));
-        assert_eq!(ckb_config.chain.spec, PathBuf::from("specs/dev.toml"));
-        assert_eq!(
-            ckb_config.logger.file,
-            Some(locator.root_dir().join("data/logs/run.log"))
-        );
-        assert_eq!(ckb_config.db.path, locator.root_dir().join("data/db"));
-        assert_eq!(
-            ckb_config.network.path,
-            locator.root_dir().join("data/network")
-        );
-    }
-
-    #[cfg(all(unix, target_pointer_width = "64"))]
-    #[test]
-    fn test_miner_toml() {
-        let dir = mkdir();
-        let locator = ResourceLocator::with_root_dir(dir.path().to_path_buf()).unwrap();
-        let app_config = AppConfig::load_for_subcommand(&locator, cli::CMD_MINER)
-            .unwrap_or_else(|err| panic!(err));
-        let miner_config = app_config.into_miner().unwrap_or_else(|err| panic!(err));
-        assert_eq!(miner_config.chain.spec, PathBuf::from("specs/dev.toml"));
-        assert_eq!(
-            miner_config.logger.file,
-            Some(locator.root_dir().join("data/logs/miner.log"))
-        );
-    }
-
-    #[test]
->>>>>>> 10e65c1d
     fn test_export_dev_config_files() {
         let dir = mkdir();
         let context = TemplateContext {
@@ -270,10 +232,7 @@
             log_to_file: true,
             log_to_stdout: true,
             runner: "Rust",
-<<<<<<< HEAD
-=======
             block_assembler: "",
->>>>>>> 10e65c1d
         };
         {
             Resource::bundled_ckb_config()
@@ -302,16 +261,11 @@
                 .unwrap_or_else(|err| panic!(err));
             let miner_config = app_config.into_miner().unwrap_or_else(|err| panic!(err));
             assert_eq!(miner_config.logger.filter, Some("info".to_string()));
-<<<<<<< HEAD
             assert_eq!(
                 miner_config.chain.spec,
                 Resource::file_system(dir.path().join("specs").join("dev.toml"))
             );
-            assert_eq!(miner_config.miner.rpc_url, "http://127.0.0.1:7000/");
-=======
-            assert_eq!(miner_config.chain.spec, PathBuf::from("specs/dev.toml"));
             assert_eq!(miner_config.miner.client.rpc_url, "http://127.0.0.1:7000/");
->>>>>>> 10e65c1d
         }
     }
 
@@ -325,10 +279,7 @@
             log_to_file: false,
             log_to_stdout: true,
             runner: "Rust",
-<<<<<<< HEAD
-=======
             block_assembler: "",
->>>>>>> 10e65c1d
         };
         {
             Resource::bundled_ckb_config()
@@ -364,10 +315,7 @@
             log_to_file: true,
             log_to_stdout: true,
             runner: "Rust",
-<<<<<<< HEAD
-=======
             block_assembler: "",
->>>>>>> 10e65c1d
         };
         {
             Resource::bundled_ckb_config()
@@ -396,16 +344,11 @@
                 .unwrap_or_else(|err| panic!(err));
             let miner_config = app_config.into_miner().unwrap_or_else(|err| panic!(err));
             assert_eq!(miner_config.logger.filter, Some("info".to_string()));
-<<<<<<< HEAD
             assert_eq!(
                 miner_config.chain.spec,
                 Resource::bundled("specs/testnet.toml".to_string())
             );
-            assert_eq!(miner_config.miner.rpc_url, "http://127.0.0.1:7000/");
-=======
-            assert_eq!(miner_config.chain.spec, PathBuf::from("specs/testnet.toml"));
             assert_eq!(miner_config.miner.client.rpc_url, "http://127.0.0.1:7000/");
->>>>>>> 10e65c1d
         }
     }
 
@@ -419,7 +362,7 @@
             log_to_file: true,
             log_to_stdout: true,
             runner: "Rust",
-<<<<<<< HEAD
+            block_assembler: "",
         };
         {
             Resource::bundled_ckb_config()
@@ -449,7 +392,7 @@
                 miner_config.chain.spec,
                 Resource::file_system(dir.path().join("specs").join("integration.toml"))
             );
-            assert_eq!(miner_config.miner.rpc_url, "http://127.0.0.1:7000/");
+            assert_eq!(miner_config.miner.client.rpc_url, "http://127.0.0.1:7000/");
         }
     }
 
@@ -464,9 +407,7 @@
             log_to_file: true,
             log_to_stdout: true,
             runner: "Assembly",
-=======
             block_assembler: "",
->>>>>>> 10e65c1d
         };
         {
             Resource::bundled_ckb_config()
@@ -502,43 +443,4 @@
             assert_eq!(miner_config.miner.client.rpc_url, "http://127.0.0.1:7000/");
         }
     }
-
-    #[cfg(all(unix, target_pointer_width = "64"))]
-    #[test]
-    fn test_export_dev_config_files_assembly() {
-        let dir = mkdir();
-        let locator = ResourceLocator::with_root_dir(dir.path().to_path_buf()).unwrap();
-        let context = TemplateContext {
-            spec: "dev",
-            rpc_port: "7000",
-            p2p_port: "8000",
-            log_to_file: true,
-            log_to_stdout: true,
-            runner: "Assembly",
-            block_assembler: "",
-        };
-        {
-            locator.export_ckb(&context).expect("export config files");
-            let app_config = AppConfig::load_for_subcommand(&locator, cli::CMD_RUN)
-                .unwrap_or_else(|err| panic!(err));
-            let ckb_config = app_config.into_ckb().unwrap_or_else(|err| panic!(err));
-            assert_eq!(ckb_config.logger.filter, Some("info".to_string()));
-            assert_eq!(ckb_config.chain.spec, PathBuf::from("specs/dev.toml"));
-            assert_eq!(
-                ckb_config.network.listen_addresses,
-                vec!["/ip4/0.0.0.0/tcp/8000".parse().unwrap()]
-            );
-            assert_eq!(ckb_config.network.connect_outbound_interval_secs, 15);
-            assert_eq!(ckb_config.rpc.listen_address, "127.0.0.1:7000");
-        }
-        {
-            locator.export_miner(&context).expect("export config files");
-            let app_config = AppConfig::load_for_subcommand(&locator, cli::CMD_MINER)
-                .unwrap_or_else(|err| panic!(err));
-            let miner_config = app_config.into_miner().unwrap_or_else(|err| panic!(err));
-            assert_eq!(miner_config.logger.filter, Some("info".to_string()));
-            assert_eq!(miner_config.chain.spec, PathBuf::from("specs/dev.toml"));
-            assert_eq!(miner_config.miner.client.rpc_url, "http://127.0.0.1:7000/");
-        }
-    }
 }