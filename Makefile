test:
	cargo test --all -- --nocapture

doc:
	cargo doc --all --no-deps

doc-deps:
	cargo doc --all

check:
	cargo check --all

build:
	cargo build --release

prod:
	RUSTFLAGS="--cfg disable_faketime" cargo build --release

prod-test:
	RUSTFLAGS="--cfg disable_faketime" RUSTDOCFLAGS="--cfg disable_faketime" cargo test --all -- --nocapture

fmt:
	cargo fmt --all -- --check

clippy:
	cargo clippy --all -- -D warnings -D clippy::clone_on_ref_ptr -D clippy::enum_glob_use

ci: fmt clippy test
	git diff --exit-code Cargo.lock

ci-quick: test
	git diff --exit-code Cargo.lock

info:
	date
	pwd
	env

# For counting lines of code
stats:
	@cargo count --version || cargo +nightly install --git https://github.com/kbknapp/cargo-count
	@cargo count --separator , --unsafe-statistics

# Use cargo-audit to audit Cargo.lock for crates with security vulnerabilities
# expecting to see "Success No vulnerable packages found"
security-audit:
	@cargo audit --version || cargo install cargo-audit
	@cargo audit

docker: build
	docker build -f docker/hub/Dockerfile -t nervos/ckb:latest .

<<<<<<< HEAD
.PHONY: build docker
=======
.PHONY: build build-integration-test prod prod-test docker
>>>>>>> 5adfd828
.PHONY: fmt test clippy proto doc doc-deps check stats
.PHONY: ci ci-quick info security-audit<|MERGE_RESOLUTION|>--- conflicted
+++ resolved
@@ -50,10 +50,6 @@
 docker: build
 	docker build -f docker/hub/Dockerfile -t nervos/ckb:latest .
 
-<<<<<<< HEAD
-.PHONY: build docker
-=======
-.PHONY: build build-integration-test prod prod-test docker
->>>>>>> 5adfd828
+.PHONY: build prod prod-test docker
 .PHONY: fmt test clippy proto doc doc-deps check stats
 .PHONY: ci ci-quick info security-audit