pub mod sqlite;

pub use crate::{peer_store::sqlite::SqlitePeerStore, SessionType};
pub(crate) use crate::{Behaviour, PeerId};
use p2p::multiaddr::Multiaddr;
use std::time::Duration;

pub type Score = i32;

/// PeerStore Scoring configuration
#[derive(Copy, Clone, Debug)]
pub struct PeerScoreConfig {
    pub default_score: Score,
    pub ban_score: Score,
    pub ban_timeout: Duration,
}

impl Default for PeerScoreConfig {
    fn default() -> Self {
        PeerScoreConfig {
            default_score: 100,
            ban_score: 40,
            ban_timeout: Duration::from_secs(24 * 3600),
        }
    }
}

/// PeerStore
/// See [rfc0007](https://github.com/nervosnetwork/rfcs/blob/master/rfcs/0007-scoring-system-and-network-security/0007-scoring-system-and-network-security.md) for details.
pub trait PeerStore: Send {
    /// Add a peer and address into peer_store
    /// this method will assume peer is connected, which implies address is "verified".
    fn add_connected_peer(&mut self, peer_id: &PeerId, address: Multiaddr, endpoint: SessionType);
    /// Add discovered peer addresses
    /// this method will assume peer and addr is untrust since we have not connected to it.
    fn add_discovered_addr(&mut self, peer_id: &PeerId, address: Multiaddr) -> bool;
    /// Report peer behaviours
    fn report(&mut self, peer_id: &PeerId, behaviour: Behaviour) -> ReportResult;
    /// Update peer status
    fn update_status(&self, peer_id: &PeerId, status: Status);
    fn peer_status(&self, peer_id: &PeerId) -> Status;
    fn peer_score(&self, peer_id: &PeerId) -> Option<Score>;
    /// Add bootnode
    fn add_bootnode(&mut self, peer_id: PeerId, addr: Multiaddr);
    /// This method randomly return peers, it return bootnodes if no other peers in PeerStore.
    fn bootnodes(&self, count: u32) -> Vec<(PeerId, Multiaddr)>;
    /// Get addrs of a peer, note a peer may have multiple addrs
    fn peer_addrs(&self, peer_id: &PeerId, count: u32) -> Option<Vec<Multiaddr>>;
    /// Get peers for outbound connection, this method randomly return non-connected peer addrs
    fn peers_to_attempt(&self, count: u32) -> Vec<(PeerId, Multiaddr)>;
    /// Get peers for feeler connection, this method randomly return peer addrs that we never
    /// connected to.
    fn peers_to_feeler(&self, count: u32) -> Vec<(PeerId, Multiaddr)>;
    /// Randomly get peers
    fn random_peers(&self, count: u32) -> Vec<(PeerId, Multiaddr)>;
    /// Ban a peer
<<<<<<< HEAD
    fn ban_addr(&mut self, addr: &Multiaddr, timeout: Duration);
=======
    fn ban_peer(&mut self, peer_id: &PeerId, timeout: Duration);
>>>>>>> 14e0fab4
    /// Check peer ban status
    fn is_banned(&self, addr: &Multiaddr) -> bool;
    /// peer score config
    fn peer_score_config(&self) -> PeerScoreConfig;
}

/// Peer Status
#[derive(Debug, Copy, Clone, Eq, PartialEq)]
pub enum Status {
    Connected = 0,
    Disconnected = 1,
    Unknown = 2,
}

impl From<u8> for Status {
    fn from(i: u8) -> Self {
        match i {
            0 => Status::Connected,
            1 => Status::Disconnected,
            2 => Status::Unknown,
            _ => Status::Unknown,
        }
    }
}

#[derive(Debug, Copy, Clone, Eq, PartialEq)]
pub enum ReportResult {
    Ok,
    Banned,
}

#[allow(dead_code)]
impl ReportResult {
    pub fn is_banned(self) -> bool {
        self == ReportResult::Banned
    }

    pub fn is_ok(self) -> bool {
        self == ReportResult::Ok
    }
}<|MERGE_RESOLUTION|>--- conflicted
+++ resolved
@@ -54,13 +54,9 @@
     /// Randomly get peers
     fn random_peers(&self, count: u32) -> Vec<(PeerId, Multiaddr)>;
     /// Ban a peer
-<<<<<<< HEAD
-    fn ban_addr(&mut self, addr: &Multiaddr, timeout: Duration);
-=======
     fn ban_peer(&mut self, peer_id: &PeerId, timeout: Duration);
->>>>>>> 14e0fab4
     /// Check peer ban status
-    fn is_banned(&self, addr: &Multiaddr) -> bool;
+    fn is_banned(&self, peer_id: &PeerId) -> bool;
     /// peer score config
     fn peer_score_config(&self) -> PeerScoreConfig;
 }
